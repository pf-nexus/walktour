--- conflicted
+++ resolved
@@ -14,30 +14,20 @@
     selector: '#eight', title: 'Access the Tour API...', description: "return the to first step", customDescriptionRenderer: (description: string, logic: WalktourLogic) =>
       <div>...from inside your custom content<button onClick={() => logic.goToStep(0)}>{description}</button></div>
   },
-<<<<<<< HEAD
-  { querySelector: '#three', title: 'Smart Positioning', description: 'The tooltip is automatically positioned within view' },
-  { querySelector: '#six', title: "Explicit Positioning", description: 'East!', orientationPreferences: [CardinalOrientation.EAST] },
-  { querySelector: '#six', title: "Explicit Positioning", description: 'South!', orientationPreferences: [CardinalOrientation.SOUTH] },
-  { querySelector: '#six', title: "Get More Specific!", description: 'North with West alignment!!', orientationPreferences: [CardinalOrientation.NORTHWEST] },
-  { querySelector: '#six', title: "Get More Specific!", description: 'West with North alignment!', orientationPreferences: [CardinalOrientation.WESTNORTH] },
-  { querySelector: '#seven', title: 'Scrolling', description: 'Offscreen elements can be automatically scrolled into view', orientationPreferences: [CardinalOrientation.NORTHWEST] },
-  { querySelector: '#six', title: null, description: null, customTooltipRenderer: (logic: WalktourLogic) => <CustomTooltip {...logic} {...logic.stepContent} /> },
-  { querySelector: '#demo-container', title: "Encapsulated Tours", description: 'Not only can you have multiple tours on a page...' }
-]
-
-const stepsPartTwo: Step[] = [
-  { querySelector: '#oneTwo', description: '...you can also have scoped tours' },
-  { querySelector: '#twoTwo', description: 'The tour component will automatically find the nearest suitable ancestor to hold it' },
-  { querySelector: '#threeTwo', title: 'Smart Masking!', description: 'The overlay will be constrained by this ancestor container, and scrolling works within the component' },
-=======
   { selector: '#three', title: 'Smart Positioning', description: 'The tooltip is automatically positioned within view' },
   { selector: '#six', title: "Explicit Positioning", description: 'East!', orientationPreferences: [CardinalOrientation.EAST] },
   { selector: '#six', title: "Explicit Positioning", description: 'South!', orientationPreferences: [CardinalOrientation.SOUTH] },
   { selector: '#six', title: "Get More Specific!", description: 'North with West alignment!!', orientationPreferences: [CardinalOrientation.NORTHWEST] },
   { selector: '#six', title: "Get More Specific!", description: 'West with North alignment!', orientationPreferences: [CardinalOrientation.WESTNORTH] },
   { selector: '#seven', title: 'Scrolling', description: 'Offscreen elements can be automatically scrolled into view', orientationPreferences: [CardinalOrientation.NORTHWEST] },
-  { selector: '#six', title: null, description: null, customTooltipRenderer: (logic: WalktourLogic) => <CustomTooltip {...logic} {...logic.stepContent} />, orientationPreferences: [CardinalOrientation.EASTSOUTH] }
->>>>>>> d6eceeb5
+  { selector: '#six', title: null, description: null, customTooltipRenderer: (logic: WalktourLogic) => <CustomTooltip {...logic} {...logic.stepContent} /> },
+  { selector: '#demo-container', title: "Encapsulated Tours", description: 'Not only can you have multiple tours on a page...' }
+]
+
+const stepsPartTwo: Step[] = [
+  { selector: '#oneTwo', description: '...you can also have scoped tours' },
+  { selector: '#twoTwo', description: 'The tour component will automatically find the nearest suitable ancestor to hold it' },
+  { selector: '#threeTwo', title: 'Smart Masking!', description: 'The overlay will be constrained by this ancestor container, and scrolling works within the component' },
 ]
 
 const containerStyle: React.CSSProperties = {
@@ -141,16 +131,11 @@
       <div id='twoTwo' style={styleElementTwo} />
       <div id='threeTwo' style={styleElementThree} />
 
-      <Walktour steps={stepsPartTwo} isVisible />
+      <Walktour steps={stepsPartTwo} />
     </div>
 
-<<<<<<< HEAD
-    <Walktour steps={steps} isVisible />
+    <Walktour steps={steps} />
   </>
-=======
-    <Walktour steps={steps} />
-  </div>
->>>>>>> d6eceeb5
 )
 
 ReactDOM.render(<App />, document.getElementById('app'))
