--- conflicted
+++ resolved
@@ -82,7 +82,6 @@
     setVisible(false);
   }
 
-<<<<<<< HEAD
   const keyPressHandler = (event: React.KeyboardEvent) => {
     switch (event.key) {
       case "Escape":
@@ -106,14 +105,11 @@
     }
   }
 
-=======
->>>>>>> f5f06137
   const styles = defaultStyles;
   const wrapperStyle = {
     ...styles.wrapper,
     ...position,
   };
-<<<<<<< HEAD
   const navStyle = {
     width: "100%",
     height: "100%",
@@ -122,8 +118,6 @@
     left: 0,
     pointerEvents: 'none'
   };
-=======
->>>>>>> f5f06137
 
   if (!isVisibleState || !position) {
     return null
