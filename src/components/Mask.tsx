import * as React from 'react';
import { Coords, getElementCoords, addAppropriateOffset } from "../positioning";
import * as ReactDOM from 'react-dom';

interface MaskProps {
  target: HTMLElement;
  padding: number;
  zIndex: number;
  disableMaskInteraction?: boolean;
  roundedCutout?: boolean;
  tourRoot: Element;
}

export function Mask(props: MaskProps): JSX.Element {
  const { target, disableMaskInteraction, padding, roundedCutout, zIndex, tourRoot } = { roundedCutout: true, ...props };
  if (!target) {
    return null;
  }

  const targetData: ClientRect = target.getBoundingClientRect();
  const coords: Coords = addAppropriateOffset(getElementCoords(target));

  const cutoutTop: number = coords.y - padding;
  const cutoutLeft: number = coords.x - padding;
  const cutoutRight: number = coords.x + targetData.width + padding;
  const cutoutBottom: number = coords.y + targetData.height + padding;
  const containerBottom: number = (tourRoot && !document.body.isSameNode(tourRoot)) ? tourRoot.scrollHeight : document.documentElement.scrollHeight;
  const containerRight: number = (tourRoot && !document.body.isSameNode(tourRoot)) ? tourRoot.scrollWidth : document.documentElement.scrollWidth;

  return (<>
<<<<<<< HEAD

    <div style={{
      position: 'absolute',
      backgroundColor: 'rgba(0, 0, 0, 0.3)',
      pointerEvents: 'auto',
      top: 0,
      left: 0,
      height: containerBottom,
      width: containerRight,
      clipPath: `polygon(0px 0px, 0px ${containerBottom}px, ${cutoutLeft}px ${containerBottom}px, ${cutoutLeft}px ${cutoutTop}px, ${cutoutRight}px ${cutoutTop}px, ${cutoutRight}px ${cutoutBottom}px, ${cutoutLeft}px ${cutoutBottom}px, ${cutoutLeft}px ${containerBottom}px, ${containerRight}px ${containerBottom}px, ${containerRight}px 0px)`,
    }}
    />
      {/* <div
        style={{
          position: 'absolute',
          top: cutoutTop,
          left: cutoutLeft,
          height: targetData.height + (padding * 2),
          width: targetData.width + (padding * 2),
          boxShadow: '0 0 0 9999px rgb(0,0,0,0.3)',
          borderRadius: roundedCutout ? '5px' : 0,
          pointerEvents: disableMaskInteraction ? 'auto' : 'none',
          zIndex: zIndex
        }}
      />
    </div> */}
  </>
=======
    <div
      style={{
        position: 'absolute',
        top: top,
        left: left,
        height: targetData.height + (padding * 2),
        width: targetData.width + (padding * 2),
        boxShadow: '0 0 0 9999px rgb(0,0,0,0.3)',
        borderRadius: roundedCutout ? '5px' : 0,
        pointerEvents: disableMaskInteraction ? 'auto' : 'none',
        zIndex: zIndex
      }}
    />
    <div style={{
      position: 'absolute',
      backgroundColor: 'rgba(0, 0, 255, 0.3)',
      top: 0,
      left: 0,
      height: '100%',
      width: '100%',
      clipPath: `polygon(0% 0%, 0% 100%, ${left}px 100%, ${left}px ${top}px, ${right}px ${top}px, ${right}px ${bottom}px, ${left}px ${bottom}px, ${left}px 100%, 100% 100%, 100% 0%)`,
    }}
    />
    </>
>>>>>>> fa225097
  );
}<|MERGE_RESOLUTION|>--- conflicted
+++ resolved
@@ -28,7 +28,6 @@
   const containerRight: number = (tourRoot && !document.body.isSameNode(tourRoot)) ? tourRoot.scrollWidth : document.documentElement.scrollWidth;
 
   return (<>
-<<<<<<< HEAD
 
     <div style={{
       position: 'absolute',
@@ -39,48 +38,7 @@
       height: containerBottom,
       width: containerRight,
       clipPath: `polygon(0px 0px, 0px ${containerBottom}px, ${cutoutLeft}px ${containerBottom}px, ${cutoutLeft}px ${cutoutTop}px, ${cutoutRight}px ${cutoutTop}px, ${cutoutRight}px ${cutoutBottom}px, ${cutoutLeft}px ${cutoutBottom}px, ${cutoutLeft}px ${containerBottom}px, ${containerRight}px ${containerBottom}px, ${containerRight}px 0px)`,
-    }}
-    />
-      {/* <div
-        style={{
-          position: 'absolute',
-          top: cutoutTop,
-          left: cutoutLeft,
-          height: targetData.height + (padding * 2),
-          width: targetData.width + (padding * 2),
-          boxShadow: '0 0 0 9999px rgb(0,0,0,0.3)',
-          borderRadius: roundedCutout ? '5px' : 0,
-          pointerEvents: disableMaskInteraction ? 'auto' : 'none',
-          zIndex: zIndex
-        }}
-      />
-    </div> */}
+    }} />
   </>
-=======
-    <div
-      style={{
-        position: 'absolute',
-        top: top,
-        left: left,
-        height: targetData.height + (padding * 2),
-        width: targetData.width + (padding * 2),
-        boxShadow: '0 0 0 9999px rgb(0,0,0,0.3)',
-        borderRadius: roundedCutout ? '5px' : 0,
-        pointerEvents: disableMaskInteraction ? 'auto' : 'none',
-        zIndex: zIndex
-      }}
-    />
-    <div style={{
-      position: 'absolute',
-      backgroundColor: 'rgba(0, 0, 255, 0.3)',
-      top: 0,
-      left: 0,
-      height: '100%',
-      width: '100%',
-      clipPath: `polygon(0% 0%, 0% 100%, ${left}px 100%, ${left}px ${top}px, ${right}px ${top}px, ${right}px ${bottom}px, ${left}px ${bottom}px, ${left}px 100%, 100% 100%, 100% 0%)`,
-    }}
-    />
-    </>
->>>>>>> fa225097
   );
 }