import * as React from 'react';
<<<<<<< HEAD
import { Coords, getElementCoords, addAppropriateOffset } from "../positioning";
import * as ReactDOM from 'react-dom';
=======
import { Coords, getMaskPosition } from "../positioning";
>>>>>>> 546dd464

interface MaskProps {
  target: HTMLElement;
  padding: number;
  close: () => void;
  tourRoot: Element;
  disableMaskInteraction?: boolean;
  disableCloseOnClick?: boolean;
}

export function Mask(props: MaskProps): JSX.Element {
  const { target, disableMaskInteraction, padding, tourRoot, close, disableCloseOnClick } = props;

  const containerBottom: number = (tourRoot && !document.body.isSameNode(tourRoot)) ? tourRoot.scrollHeight : document.documentElement.scrollHeight;
  const containerRight: number = (tourRoot && !document.body.isSameNode(tourRoot)) ? tourRoot.scrollWidth : document.documentElement.scrollWidth;

  let maskStyle: React.CSSProperties = {
    position: 'absolute',
    backgroundColor: 'rgba(0, 0, 0, 0.3)',
    pointerEvents: 'auto',
    top: 0,
    left: 0,
    height: containerBottom,
    width: containerRight,
  }

  if (!target) {
    return <div style={maskStyle} />
  }

  const targetData: ClientRect = target.getBoundingClientRect();
  const coords: Coords = getMaskPosition(target);

  const cutoutTop: number = coords.y - padding;
  const cutoutLeft: number = coords.x - padding;
  const cutoutRight: number = coords.x + targetData.width + padding;
  const cutoutBottom: number = coords.y + targetData.height + padding;

  const cutoutStyle: React.CSSProperties = {
    clipPath: `polygon(0px 0px, 0px ${containerBottom}px, ${cutoutLeft}px ${containerBottom}px, ${cutoutLeft}px ${cutoutTop}px, ${cutoutRight}px ${cutoutTop}px, ${cutoutRight}px ${cutoutBottom}px, ${cutoutLeft}px ${cutoutBottom}px, ${cutoutLeft}px ${containerBottom}px, ${containerRight}px ${containerBottom}px, ${containerRight}px 0px)`,
  }

<<<<<<< HEAD
    <div style={{
      position: 'absolute',
      backgroundColor: 'rgba(0, 0, 0, 0.3)',
      pointerEvents: 'auto',
      top: 0,
      left: 0,
      height: containerBottom,
      width: containerRight,
      clipPath: `polygon(0px 0px, 0px ${containerBottom}px, ${cutoutLeft}px ${containerBottom}px, ${cutoutLeft}px ${cutoutTop}px, ${cutoutRight}px ${cutoutTop}px, ${cutoutRight}px ${cutoutBottom}px, ${cutoutLeft}px ${cutoutBottom}px, ${cutoutLeft}px ${containerBottom}px, ${containerRight}px ${containerBottom}px, ${containerRight}px 0px)`,
    }} />
=======
  //cover the cutout to prevent interaction. we keep cutout to retain highlight appearance
  const blockInteractionStyle: React.CSSProperties = {
    position: 'absolute',
    pointerEvents: 'auto',
    top: cutoutTop,
    left: cutoutLeft,
    height: targetData.height + padding * 2,
    width: targetData.width + padding * 2
  }

  return (<>
    <div style={{ ...maskStyle, ...cutoutStyle }} onClick={!disableCloseOnClick && close}>
      {disableMaskInteraction &&
        <div style={blockInteractionStyle} />}
    </div>
>>>>>>> 546dd464
  </>
  );
}<|MERGE_RESOLUTION|>--- conflicted
+++ resolved
@@ -1,10 +1,5 @@
 import * as React from 'react';
-<<<<<<< HEAD
-import { Coords, getElementCoords, addAppropriateOffset } from "../positioning";
-import * as ReactDOM from 'react-dom';
-=======
 import { Coords, getMaskPosition } from "../positioning";
->>>>>>> 546dd464
 
 interface MaskProps {
   target: HTMLElement;
@@ -47,18 +42,6 @@
     clipPath: `polygon(0px 0px, 0px ${containerBottom}px, ${cutoutLeft}px ${containerBottom}px, ${cutoutLeft}px ${cutoutTop}px, ${cutoutRight}px ${cutoutTop}px, ${cutoutRight}px ${cutoutBottom}px, ${cutoutLeft}px ${cutoutBottom}px, ${cutoutLeft}px ${containerBottom}px, ${containerRight}px ${containerBottom}px, ${containerRight}px 0px)`,
   }
 
-<<<<<<< HEAD
-    <div style={{
-      position: 'absolute',
-      backgroundColor: 'rgba(0, 0, 0, 0.3)',
-      pointerEvents: 'auto',
-      top: 0,
-      left: 0,
-      height: containerBottom,
-      width: containerRight,
-      clipPath: `polygon(0px 0px, 0px ${containerBottom}px, ${cutoutLeft}px ${containerBottom}px, ${cutoutLeft}px ${cutoutTop}px, ${cutoutRight}px ${cutoutTop}px, ${cutoutRight}px ${cutoutBottom}px, ${cutoutLeft}px ${cutoutBottom}px, ${cutoutLeft}px ${containerBottom}px, ${containerRight}px ${containerBottom}px, ${containerRight}px 0px)`,
-    }} />
-=======
   //cover the cutout to prevent interaction. we keep cutout to retain highlight appearance
   const blockInteractionStyle: React.CSSProperties = {
     position: 'absolute',
@@ -74,7 +57,6 @@
       {disableMaskInteraction &&
         <div style={blockInteractionStyle} />}
     </div>
->>>>>>> 546dd464
   </>
   );
 }