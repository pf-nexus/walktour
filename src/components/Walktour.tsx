--- conflicted
+++ resolved
@@ -119,10 +119,6 @@
     getPositionFromCandidates,
     movingTarget,
     renderTolerance,
-<<<<<<< HEAD
-    updateInterval
-  } = options;
-=======
     updateInterval,
     disableMask,
   } = {
@@ -130,7 +126,6 @@
     ...props,
     ...currentStepContent
   };
->>>>>>> 453fc8b6
 
   // after first render(s), set the tour root and initial position of target/tooltip
   React.useEffect(() => {
