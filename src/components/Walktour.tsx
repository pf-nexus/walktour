--- conflicted
+++ resolved
@@ -110,28 +110,16 @@
     const tooltip: HTMLElement = document.getElementById('walktour-tooltip-container');
 
     setTarget(target);
-<<<<<<< HEAD
     setTooltipPosition(
       getTooltipPosition({
         target,
-        tooltip,
+        tooltip: tooltip.firstElementChild as HTMLElement || tooltip,
         padding: maskPadding,
         tooltipSeparation,
         orientationPreferences,
         rootElement: tourRoot
       })
     );
-=======
-    setOffsetParent(offsetParent);
-    setTooltipPosition(getTooltipPosition({
-      target,
-      tooltip: tooltip.firstElementChild as HTMLElement || tooltip,
-      padding: maskPadding,
-      tooltipSeparation,
-      orientationPreferences,
-      offsetParent
-    }));
->>>>>>> 9683b617
 
     tooltip && tooltip.focus();
   }, [currentStepIndex, tourRoot])
@@ -196,13 +184,8 @@
     zIndex: zIndex
   }
 
-<<<<<<< HEAD
   return ReactDOM.createPortal(<div id="walktour-portal" style={{ position: 'absolute', top: 0, left: 0, width: '100%', height: '100%' }}>
     {/* <Mask
-=======
-  return ReactDOM.createPortal(<>
-    <Mask
->>>>>>> 9683b617
       target={target}
       disableMaskInteraction={disableMaskInteraction}
       padding={maskPadding}
@@ -223,10 +206,5 @@
         />
       }
     </div>
-<<<<<<< HEAD
   </div>, tourRoot)
-=======
-  </>, 
-  document.body)
->>>>>>> 9683b617
 }