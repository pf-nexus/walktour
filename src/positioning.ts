export enum CardinalOrientation {
  EAST = 'east',
  SOUTH = 'south',
  WEST = 'west',
  NORTH = 'north',
  CENTER = 'center',
  EASTNORTH = 'east-north',
  EASTSOUTH = 'east-south',
  SOUTHEAST = 'south-east',
  SOUTHWEST = 'south-west',
  WESTSOUTH = 'west-south',
  WESTNORTH = 'west-north',
  NORTHWEST = 'north-west',
  NORTHEAST = 'north-east'
}

export interface Coords {
  x: number;
  y: number;
}

export interface OrientationCoords {
  orientation: CardinalOrientation;
  coords: Coords;
}

interface GetTooltipPositionArgs {
  target: HTMLElement;
  tooltip: HTMLElement;
  padding: number;
  tooltipSeparation: number;
  tourRoot: Element;
  orientationPreferences?: CardinalOrientation[];
  positionCandidateReducer?: (acc: Coords, cur: OrientationCoords, ind: number, arr: OrientationCoords[]) => Coords;
}

//helpers

export function dist(a: Coords, b: Coords): number {
  return Math.sqrt(
    Math.pow((Math.abs(a.x - b.x)), 2) +
    Math.pow((Math.abs(a.y - b.y)), 2))
}

function getViewportHeight(root: Element): number {
  if (document.body.isSameNode(root)) {
    return Math.max(root.clientHeight,
      document.documentElement.clientHeight,
      window.innerHeight);
  } else {
    return root.clientHeight;
  }
}

function getViewportWidth(root: Element): number {
  if (document.body.isSameNode(root)) {
    return Math.max(root.clientWidth,
      document.documentElement.clientWidth,
      window.innerWidth);
  } else {
    return root.clientWidth;
  }
}

function getViewportStart(root: Element): Coords {
  if (document.body.isSameNode(root)) {
    return {
      x: 0,
      y: 0
    }
  } else {
    return getElementCoords(root);
  }
}

function getViewportEnd(root: Element): Coords {
  return {
    x: getViewportWidth(root),
    y: getViewportHeight(root)
  }
}

function getCurrentScrollOffset(root: Element): Coords {
  //use documentElement instead of body for scroll-related purposes 
  if (document.body.isSameNode(root)) {
    return {
      x: document.documentElement.scrollLeft,
      y: document.documentElement.scrollTop
    }
  } else {
    return {
      x: root.scrollLeft,
      y: root.scrollTop
    }
  }
}

function addScrollOffset(root: Element, coords: Coords) {
  const curOffset: Coords = getCurrentScrollOffset(root);
  return {
    x: coords.x + curOffset.x,
    y: coords.y + curOffset.y
  }
}

function addAppropriateOffset(root: Element, coords: Coords) {
  if (!coords || !root) {
    return;
  }

  if (!document.body.isSameNode(root)) {
    const rootCoords: Coords = getElementCoords(root);
    return addScrollOffset(root, {
      x: coords.x - rootCoords.x,
      y: coords.y - rootCoords.y
    })
  } else {
    return addScrollOffset(root, coords);
  }
}

function getElementCoords(element: Element): Coords {
  if (!element) {
    return;
  }
  const elementData: ClientRect = element.getBoundingClientRect();
  let coords: Coords = { x: elementData.left, y: elementData.top }

  return coords;
}

<<<<<<< HEAD
export function isElementInView(root: Element, element: HTMLElement, atPosition?: Coords, needsAdjusting?: boolean): boolean {
  if (!root || !element) {
    return false;
  }
  const explicitPosition: Coords = atPosition && (needsAdjusting ? addAppropriateOffset(root, atPosition) : atPosition)
  const position: Coords = explicitPosition || addAppropriateOffset(root, getElementCoords(element));
  const elementData: ClientRect = element.getBoundingClientRect();
  const startCoords: Coords = addAppropriateOffset(root, getViewportStart(root));
  const endCoords: Coords = addAppropriateOffset(root, {x: getViewportWidth(root), y: getViewportHeight(root)});
=======
function addElementCenterOffset(coords: Coords, element: Element): Coords {
  if (!element) {
    return coords;
  }

  const elementData: ClientRect = element.getBoundingClientRect();
  const xOffset: number = elementData ? elementData.width / 2 : 0;
  const yOffset: number = elementData ? elementData.height / 2 : 0;

  return {
    x: coords.x - xOffset,
    y: coords.y - yOffset
  }
}

function isElementInView(element: HTMLElement, root: Element, atPosition?: Coords, needsAdjusting?: boolean): boolean {
  const explicitPosition: Coords = atPosition && (needsAdjusting ? addAppropriateOffset(atPosition, root) : atPosition)
  const position: Coords = explicitPosition || addAppropriateOffset(getElementCoords(element), root);
  const elementData: ClientRect = element.getBoundingClientRect();
  const startCoords: Coords = addAppropriateOffset(getViewportStart(root), root);
  const endCoords: Coords = addAppropriateOffset(getViewportEnd(root), root);
>>>>>>> 24d87ff9
  const xVisibility: boolean = (position.x >= startCoords.x) && ((position.x + elementData.width) <= endCoords.x);
  const yVisibility: boolean = (position.y >= startCoords.y) && ((position.y + elementData.height) <= endCoords.y);

  return xVisibility && yVisibility;
}

function getCenterCoords(root: Element, element?: HTMLElement): Coords {
<<<<<<< HEAD
  if (!root) {
    return;
  }
  const elementData: ClientRect = element && element.getBoundingClientRect();
  const xOffset: number = element && elementData ? elementData.width / 2 : 0;
  const yOffset: number = element && elementData ? elementData.height / 2 : 0;
=======
>>>>>>> 24d87ff9
  const startCoords: Coords = getViewportStart(root);
  return addElementCenterOffset({
    x: startCoords.x + (getViewportWidth(root) / 2),
    y: startCoords.y + (getViewportHeight(root) / 2)
  }, element)
}

export function scrollToElement(root: Element, element: HTMLElement): void {
  if (!root || !element) {
    return;
  }
  const el: Coords = addAppropriateOffset(root, getElementCoords(element));
  const elementData: ClientRect = element.getBoundingClientRect();

  const xOffset = (getViewportWidth(root) - elementData.width) / 2;
  const yOffset = (getViewportHeight(root) - elementData.height) / 2;

  const scrollOptions: ScrollToOptions = {
    top: el.y - yOffset,
    left: el.x - xOffset,
    behavior: 'smooth'
  }

  //use documentElement instead of body for scrolling related calls
  if (document.body.isSameNode(root)) {
    document.documentElement.scrollTo(scrollOptions)
  } else {
    root.scrollTo(scrollOptions);
  }
}

//https://gist.github.com/gre/296291b8ce0d8fe6e1c3ea4f1d1c5c3b
export function getNearestScrollAncestor(element: Element): Element {
  const regex = /(auto|scroll)/;

  const style = (el: Element, prop: string) =>
    getComputedStyle(el, null).getPropertyValue(prop);

  const scroll = (el: Element) =>
    regex.test(
      style(el, "overflow") +
      style(el, "overflow-y") +
      style(el, "overflow-x"));

  if (!element || element.isSameNode(document.body)) {
    return document.body;
  } else {
    if (scroll(element)) {
      return element;
    } else {
      return getNearestScrollAncestor(element.parentElement)
    }
  }
}

//tooltip positioning logic

function getTooltipPositionCandidates(root: Element, target: HTMLElement, tooltip: HTMLElement, padding: number, tooltipDistance: number, includeAllPositions?: boolean): OrientationCoords[] {
  const targetData: ClientRect = target.getBoundingClientRect();
  const tooltipData: ClientRect = tooltip.getBoundingClientRect();
  if (!targetData || !tooltipData) {
    return;
  }

  const coords: Coords = getElementCoords(target);
  const centerX: number = coords.x - ((tooltipData.width - targetData.width) / 2);
  const centerY: number = coords.y - ((tooltipData.height - targetData.height) / 2);
  const eastOffset: number = coords.x + targetData.width + padding + tooltipDistance;
  const southOffset: number = coords.y + targetData.height + padding + tooltipDistance;
  const westOffset: number = coords.x - tooltipData.width - padding - tooltipDistance;
  const northOffset: number = coords.y - tooltipData.height - padding - tooltipDistance;

  const east: Coords = { x: eastOffset, y: centerY }
  const south: Coords = { x: centerX, y: southOffset }
  const west: Coords = { x: westOffset, y: centerY };
  const north: Coords = { x: centerX, y: northOffset };
  const center: Coords = getCenterCoords(root, tooltip);

  const standardPositions = [
    { orientation: CardinalOrientation.EAST, coords: east },
    { orientation: CardinalOrientation.SOUTH, coords: south },
    { orientation: CardinalOrientation.WEST, coords: west },
    { orientation: CardinalOrientation.NORTH, coords: north },
  ];

  let additionalPositions: OrientationCoords[];
  if (includeAllPositions) {
    const eastAlign: number = coords.x - (tooltipData.width - targetData.width) + padding;
    const southAlign: number = coords.y - (tooltipData.height - targetData.height) + padding;
    const westAlign: number = coords.x - padding;
    const northAlign: number = coords.y - padding;

    const eastNorth: Coords = { x: eastOffset, y: northAlign }
    const eastSouth: Coords = { x: eastOffset, y: southAlign }
    const southEast: Coords = { x: eastAlign, y: southOffset }
    const southWest: Coords = { x: westAlign, y: southOffset }
    const westSouth: Coords = { x: westOffset, y: southAlign }
    const westNorth: Coords = { x: westOffset, y: northAlign }
    const northWest: Coords = { x: westAlign, y: northOffset }
    const northEast: Coords = { x: eastAlign, y: northOffset }

    additionalPositions = [
      { orientation: CardinalOrientation.EASTNORTH, coords: eastNorth },
      { orientation: CardinalOrientation.EASTSOUTH, coords: eastSouth },
      { orientation: CardinalOrientation.SOUTHEAST, coords: southEast },
      { orientation: CardinalOrientation.SOUTHWEST, coords: southWest },
      { orientation: CardinalOrientation.WESTSOUTH, coords: westSouth },
      { orientation: CardinalOrientation.WESTNORTH, coords: westNorth },
      { orientation: CardinalOrientation.NORTHWEST, coords: northWest },
      { orientation: CardinalOrientation.NORTHEAST, coords: northEast }
    ]
  }

  return [
    ...standardPositions,
    ...additionalPositions,
    { orientation: CardinalOrientation.CENTER, coords: center }
  ]
}

// simple reducer who selects for coordinates closest to the current center of the viewport
function getCenterReducer(root: Element, tooltip: HTMLElement): ((acc: Coords, cur: OrientationCoords, ind: number, arr: OrientationCoords[]) => Coords) {
  const center: Coords = getCenterCoords(root);

  // offset by the tooltip dimensions so that we're comparing the 
  // tooltip center, not its origin
  const useTooltipCenter = (coords: Coords): Coords => {
    const tooltipDimensions: ClientRect = tooltip.getBoundingClientRect();
    const xOffset: number = tooltipDimensions ? tooltipDimensions.width / 2 : 0;
    const yOffset: number = tooltipDimensions ? tooltipDimensions.height / 2 : 0;

    return {
      x: coords.x + xOffset,
      y: coords.y + yOffset
    }
  }

  return (acc: Coords, cur: OrientationCoords, ind: number, arr: OrientationCoords[]): Coords => {
    if (cur.orientation === CardinalOrientation.CENTER) { //ignore centered coords since those will always be closest to the center
      if (ind === arr.length - 1 && acc === undefined) { //unless  we're at the end and we still haven't picked a coord
        return cur.coords;
      } else {
        return acc;
      }
    } else if (acc === undefined) {
      return cur.coords;
    } else {
      const curWithTooltip: Coords = useTooltipCenter(cur.coords);
      const accWithTooltip: Coords = useTooltipCenter(acc);
      if (dist(center, curWithTooltip) > dist(center, accWithTooltip)) {
        return acc;
      } else {
        return cur.coords;
      }
    }
  }
}


export function getTooltipPosition(args: GetTooltipPositionArgs): Coords {
  const { target, tooltip, padding, tooltipSeparation, orientationPreferences, positionCandidateReducer, tourRoot } = args;

  const defaultPosition: Coords = addAppropriateOffset(tourRoot, getCenterCoords(tourRoot, tooltip));
  const choosePositionFromPreferences = (): Coords => {
<<<<<<< HEAD
    const reducer = positionCandidateReducer || getCenterReducer(tourRoot);
    const candidates: OrientationCoords[] = getTooltipPositionCandidates(tourRoot, target, tooltip, padding, tooltipSeparation, true);

=======
    const reducer = positionCandidateReducer || getCenterReducer(tourRoot, tooltip);
    const candidates: OrientationCoords[] = getTooltipPositionCandidates(target, tooltip, tourRoot, padding, tooltipSeparation, true);
>>>>>>> 24d87ff9
    if (!orientationPreferences || orientationPreferences.length === 0) {
      return candidates.reduce(reducer, undefined);
    } else {
      const preferenceFilter = (cc: OrientationCoords) => orientationPreferences.indexOf(cc.orientation) !== -1;
      return candidates.filter(preferenceFilter).reduce(reducer, undefined);
    }
  }

  if (!tooltip || !tourRoot) {
    return;
  } else if (!target) {
    return defaultPosition;
  }

  const rawPosition: Coords = choosePositionFromPreferences(); //position relative to current viewport

<<<<<<< HEAD
  if (!rawPosition) {
    return defaultPosition;
=======
  if (!disableAutoScroll && (!isElementInView(target, tourRoot) || !isElementInView(tooltip, tourRoot, rawPosition, true))) {
    scrollToElement(target, tourRoot, true);
>>>>>>> 24d87ff9
  }

  return addAppropriateOffset(tourRoot, rawPosition);
}

export function getTargetPosition(root: Element, target: HTMLElement): Coords {
  return addAppropriateOffset(root, getElementCoords(target));
}<|MERGE_RESOLUTION|>--- conflicted
+++ resolved
@@ -129,7 +129,21 @@
   return coords;
 }
 
-<<<<<<< HEAD
+function addElementCenterOffset(coords: Coords, element: Element): Coords {
+  if (!element) {
+    return coords;
+  }
+
+  const elementData: ClientRect = element.getBoundingClientRect();
+  const xOffset: number = elementData ? elementData.width / 2 : 0;
+  const yOffset: number = elementData ? elementData.height / 2 : 0;
+
+  return {
+    x: coords.x - xOffset,
+    y: coords.y - yOffset
+  }
+}
+
 export function isElementInView(root: Element, element: HTMLElement, atPosition?: Coords, needsAdjusting?: boolean): boolean {
   if (!root || !element) {
     return false;
@@ -138,30 +152,7 @@
   const position: Coords = explicitPosition || addAppropriateOffset(root, getElementCoords(element));
   const elementData: ClientRect = element.getBoundingClientRect();
   const startCoords: Coords = addAppropriateOffset(root, getViewportStart(root));
-  const endCoords: Coords = addAppropriateOffset(root, {x: getViewportWidth(root), y: getViewportHeight(root)});
-=======
-function addElementCenterOffset(coords: Coords, element: Element): Coords {
-  if (!element) {
-    return coords;
-  }
-
-  const elementData: ClientRect = element.getBoundingClientRect();
-  const xOffset: number = elementData ? elementData.width / 2 : 0;
-  const yOffset: number = elementData ? elementData.height / 2 : 0;
-
-  return {
-    x: coords.x - xOffset,
-    y: coords.y - yOffset
-  }
-}
-
-function isElementInView(element: HTMLElement, root: Element, atPosition?: Coords, needsAdjusting?: boolean): boolean {
-  const explicitPosition: Coords = atPosition && (needsAdjusting ? addAppropriateOffset(atPosition, root) : atPosition)
-  const position: Coords = explicitPosition || addAppropriateOffset(getElementCoords(element), root);
-  const elementData: ClientRect = element.getBoundingClientRect();
-  const startCoords: Coords = addAppropriateOffset(getViewportStart(root), root);
-  const endCoords: Coords = addAppropriateOffset(getViewportEnd(root), root);
->>>>>>> 24d87ff9
+  const endCoords: Coords = addAppropriateOffset(root, getViewportEnd(root));
   const xVisibility: boolean = (position.x >= startCoords.x) && ((position.x + elementData.width) <= endCoords.x);
   const yVisibility: boolean = (position.y >= startCoords.y) && ((position.y + elementData.height) <= endCoords.y);
 
@@ -169,15 +160,9 @@
 }
 
 function getCenterCoords(root: Element, element?: HTMLElement): Coords {
-<<<<<<< HEAD
   if (!root) {
     return;
   }
-  const elementData: ClientRect = element && element.getBoundingClientRect();
-  const xOffset: number = element && elementData ? elementData.width / 2 : 0;
-  const yOffset: number = element && elementData ? elementData.height / 2 : 0;
-=======
->>>>>>> 24d87ff9
   const startCoords: Coords = getViewportStart(root);
   return addElementCenterOffset({
     x: startCoords.x + (getViewportWidth(root) / 2),
@@ -342,14 +327,8 @@
 
   const defaultPosition: Coords = addAppropriateOffset(tourRoot, getCenterCoords(tourRoot, tooltip));
   const choosePositionFromPreferences = (): Coords => {
-<<<<<<< HEAD
-    const reducer = positionCandidateReducer || getCenterReducer(tourRoot);
     const candidates: OrientationCoords[] = getTooltipPositionCandidates(tourRoot, target, tooltip, padding, tooltipSeparation, true);
-
-=======
     const reducer = positionCandidateReducer || getCenterReducer(tourRoot, tooltip);
-    const candidates: OrientationCoords[] = getTooltipPositionCandidates(target, tooltip, tourRoot, padding, tooltipSeparation, true);
->>>>>>> 24d87ff9
     if (!orientationPreferences || orientationPreferences.length === 0) {
       return candidates.reduce(reducer, undefined);
     } else {
@@ -366,13 +345,8 @@
 
   const rawPosition: Coords = choosePositionFromPreferences(); //position relative to current viewport
 
-<<<<<<< HEAD
   if (!rawPosition) {
     return defaultPosition;
-=======
-  if (!disableAutoScroll && (!isElementInView(target, tourRoot) || !isElementInView(tooltip, tourRoot, rawPosition, true))) {
-    scrollToElement(target, tourRoot, true);
->>>>>>> 24d87ff9
   }
 
   return addAppropriateOffset(tourRoot, rawPosition);
