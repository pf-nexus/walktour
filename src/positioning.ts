export enum CardinalOrientation {
  EAST = 'east',
  SOUTH = 'south',
  WEST = 'west',
  NORTH = 'north',
  CENTER = 'center',
  EASTNORTH = 'east-north',
  EASTSOUTH = 'east-south',
  SOUTHEAST = 'south-east',
  SOUTHWEST = 'south-west',
  WESTSOUTH = 'west-south',
  WESTNORTH = 'west-north',
  NORTHWEST = 'north-west',
  NORTHEAST = 'north-east'
}

export interface Coords {
  x: number;
  y: number;
}

interface CardinalCoords {
  orientation: CardinalOrientation;
  coords: Coords;
}

interface GetTooltipPositionArgs {
  target: HTMLElement;
  tooltip: HTMLElement;
  padding: number;
  tooltipSeparation: number;
  tourRoot: Element;
  orientationPreferences?: CardinalOrientation[];
  positionCandidateReducer?: (acc: Coords, cur: CardinalCoords, ind: number, arr: CardinalCoords[]) => Coords;
}

//helpers

function dist(a: Coords, b: Coords): number {
  return Math.sqrt(
    Math.pow((Math.abs(a.x - b.x)), 2) +
    Math.pow((Math.abs(a.y - b.y)), 2))
}

function getViewportHeight(root: Element): number {
  return root.clientHeight;
}

function getViewportWidth(root: Element): number {
  return root.clientWidth;
}

function getViewportStart(root: Element): Coords {
  if (document.body.isSameNode(root)) {
    return {
      x: 0,
      y: 0
    }
  } else {
    return getElementCoords(root);
  }
}

function getCurrentScrollOffset(root: Element): Coords {
  //use documentElement instead of body for scroll-related purposes 
  if (document.body.isSameNode(root)) {
    return {
      x: document.documentElement.scrollLeft,
      y: document.documentElement.scrollTop
    }
  } else {
    return {
      x: root.scrollLeft,
      y: root.scrollTop
    }
  }
}

function addScrollOffset(coords: Coords, root: Element) {
  const curOffset: Coords = getCurrentScrollOffset(root);
  return {
    x: coords.x + curOffset.x,
    y: coords.y + curOffset.y
  }
}

function addAppropriateOffset(coords: Coords, root: Element) {
  if (!document.body.isSameNode(root)) {
    const rootCoords: Coords = getElementCoords(root);
    return addScrollOffset({
      x: coords.x - rootCoords.x,
      y: coords.y - rootCoords.y
    }, root)
  } else {
    return addScrollOffset(coords, root);
  }
}

function getElementCoords(element: Element): Coords {
  const elementData: ClientRect = element.getBoundingClientRect();
  let coords: Coords = { x: elementData.left, y: elementData.top }

  return coords;
}

function isElementInView(element: HTMLElement, root: Element, atPosition?: Coords): boolean {
  const position: Coords = atPosition || getElementCoords(element);
  const elementData: ClientRect = element.getBoundingClientRect();
  const startCoords: Coords = getViewportStart(root);
  const xVisibility: boolean = (position.x >= startCoords.x) && (position.x + elementData.width) <= getViewportWidth(root);
  const yVisibility: boolean = (position.y >= startCoords.y) && (position.y + elementData.height) <= getViewportHeight(root);

  return xVisibility && yVisibility;
}

function getCenterCoords(root: Element, element?: HTMLElement): Coords {
  const elementData: ClientRect = element && element.getBoundingClientRect();
  const xOffset: number = element && elementData ? elementData.width / 2 : 0;
  const yOffset: number = element && elementData ? elementData.height / 2 : 0;
  const startCoords: Coords = getViewportStart();
  return {
<<<<<<< HEAD
    x: (getViewportWidth(root) / 2) - xOffset,
    y: (getViewportHeight(root) / 2) - yOffset
=======
    x: startCoords.x + (getViewportWidth() / 2) - xOffset,
    y: startCoords.y + (getViewportHeight() / 2) - yOffset
>>>>>>> 700172c3
  }
}

function scrollToElement(element: HTMLElement, root: Element, centerElementInViewport?: boolean, padding?: number): void {
  const el: Coords = addAppropriateOffset(getElementCoords(element), root);
  const elementData: ClientRect = element.getBoundingClientRect();
  let xOffset: number = 0;
  let yOffset: number = 0;

  if (centerElementInViewport) {
    xOffset = (getViewportWidth(root) - elementData.width) / 2;
    yOffset = (getViewportHeight(root) - elementData.height) / 2;
  } else if (padding) {
    xOffset = padding;
    yOffset = padding;
  }

  const scrollOptions: ScrollToOptions = {
    top: el.y - yOffset,
    left: el.x - xOffset,
    behavior: 'smooth'
  }

  //use documentElement instead of body for scrolling related calls
  if (document.body.isSameNode(root)) {
    document.documentElement.scrollTo(scrollOptions)
  } else {
    root.scrollTo(scrollOptions);
  }
}

//https://gist.github.com/gre/296291b8ce0d8fe6e1c3ea4f1d1c5c3b
export function getNearestScrollAncestor(element: Element): Element {
  const regex = /(auto|scroll)/;

  const style = (el: Element, prop: string) =>
    getComputedStyle(el, null).getPropertyValue(prop);

  const scroll = (el: Element) =>
    regex.test(
      style(el, "overflow") +
      style(el, "overflow-y") +
      style(el, "overflow-x"));

  if (!element || element.isSameNode(document.body)) {
    return document.body;
  } else {
    if (scroll(element)) {
      return element;
    } else {
      return getNearestScrollAncestor(element.parentElement)
    }
  }
}

//tooltip positioning logic

function getTooltipPositionCandidates(target: HTMLElement, tooltip: HTMLElement, root: Element, padding: number, tooltipDistance: number, includeAllPositions?: boolean): CardinalCoords[] {
  const targetData: ClientRect = target.getBoundingClientRect();
  const tooltipData: ClientRect = tooltip.getBoundingClientRect();
  if (!targetData || !tooltipData) {
    return;
  }

  const coords: Coords = getElementCoords(target);
  const centerX: number = coords.x - ((tooltipData.width - targetData.width) / 2);
  const centerY: number = coords.y - ((tooltipData.height - targetData.height) / 2);
  const eastOffset: number = coords.x + targetData.width + padding + tooltipDistance;
  const southOffset: number = coords.y + targetData.height + padding + tooltipDistance;
  const westOffset: number = coords.x - tooltipData.width - padding - tooltipDistance;
  const northOffset: number = coords.y - tooltipData.height - padding - tooltipDistance;

  const east: Coords = { x: eastOffset, y: centerY }
  const south: Coords = { x: centerX, y: southOffset }
  const west: Coords = { x: westOffset, y: centerY };
  const north: Coords = { x: centerX, y: northOffset };
  const center: Coords = getCenterCoords(root, tooltip);

  const standardPositions = [
    { orientation: CardinalOrientation.EAST, coords: east },
    { orientation: CardinalOrientation.SOUTH, coords: south },
    { orientation: CardinalOrientation.WEST, coords: west },
    { orientation: CardinalOrientation.NORTH, coords: north },
  ];

  let additionalPositions: CardinalCoords[];
  if (includeAllPositions) {
    const eastAlign: number = coords.x - (tooltipData.width - targetData.width) + padding;
    const southAlign: number = coords.y - (tooltipData.height - targetData.height) + padding;
    const westAlign: number = coords.x - padding;
    const northAlign: number = coords.y - padding;

    const eastNorth: Coords = { x: eastOffset, y: northAlign }
    const eastSouth: Coords = { x: eastOffset, y: southAlign }
    const southEast: Coords = { x: eastAlign, y: southOffset }
    const southWest: Coords = { x: westAlign, y: southOffset }
    const westSouth: Coords = { x: westOffset, y: southAlign }
    const westNorth: Coords = { x: westOffset, y: northAlign }
    const northWest: Coords = { x: westAlign, y: northOffset }
    const northEast: Coords = { x: eastAlign, y: northOffset }

    additionalPositions = [
      { orientation: CardinalOrientation.EASTNORTH, coords: eastNorth },
      { orientation: CardinalOrientation.EASTSOUTH, coords: eastSouth },
      { orientation: CardinalOrientation.SOUTHEAST, coords: southEast },
      { orientation: CardinalOrientation.SOUTHWEST, coords: southWest },
      { orientation: CardinalOrientation.WESTSOUTH, coords: westSouth },
      { orientation: CardinalOrientation.WESTNORTH, coords: westNorth },
      { orientation: CardinalOrientation.NORTHWEST, coords: northWest },
      { orientation: CardinalOrientation.NORTHEAST, coords: northEast }
    ]
  }

  return [
    ...standardPositions,
    ...additionalPositions,
    { orientation: CardinalOrientation.CENTER, coords: center }
  ]
}

// simple reducer who selects for coordinates closest to the current center of the viewport
<<<<<<< HEAD
function getCenterReducer(root: Element): ((acc: Coords, cur: CardinalCoords) => Coords) {
  return (acc: Coords, cur: CardinalCoords): Coords => {
    if (cur.orientation === CardinalOrientation.CENTER) { //ignore centered coords since those will always be closest to the center
=======
function centerReducer(acc: Coords, cur: CardinalCoords, ind: number, arr: CardinalCoords[]): Coords {
 
  if (cur.orientation === CardinalOrientation.CENTER) { //ignore centered coords since those will always be closest to the center
    if (ind === arr.length - 1 && acc === undefined ) { //unless  we're at the end and we still haven't picked a coord
      return cur.coords;
    } else {
      return acc;
    }
  } else if (acc === undefined) {
    return cur.coords;
  } else {
    const center: Coords = getCenterCoords();
    if (dist(center, cur.coords) > dist(center, acc)) {
>>>>>>> 700172c3
      return acc;
    } else if (acc === undefined) {
      return cur.coords;
    } else {
      const center: Coords = getCenterCoords(root);
      if (dist(center, cur.coords) > dist(center, acc)) {
        return acc;
      } else {
        return cur.coords;
      }
    }
  }
}

function chooseBestPosition(candidates: CardinalCoords[],
  reducer: (acc: Coords, cur: CardinalCoords, ind: number, arr: CardinalCoords[]) => Coords): Coords {
  return candidates.reduce(reducer, undefined);
}

export function getTooltipPosition(args: GetTooltipPositionArgs): Coords {
  const { target, tooltip, padding, tooltipSeparation, orientationPreferences, positionCandidateReducer, tourRoot } = args;

  if (!tooltip) {
    return;
  } else if (!target) {
<<<<<<< HEAD
    return getCenterCoords(tourRoot, tooltip);
=======
    return addAppropriateOffset(getCenterCoords(tooltip));
>>>>>>> 700172c3
  }

  const choosePositionFromPreferences = (): Coords => {
    const reducer = positionCandidateReducer || getCenterReducer(tourRoot);
    const candidates: CardinalCoords[] = getTooltipPositionCandidates(target, tooltip, tourRoot, padding, tooltipSeparation, true);
    if (!orientationPreferences || orientationPreferences.length === 0) {
      return chooseBestPosition(candidates, reducer);
    } else {
      const preferenceFilter = (cc: CardinalCoords) => orientationPreferences.indexOf(cc.orientation) !== -1;
      return chooseBestPosition(candidates.filter(preferenceFilter), reducer);
    }
  }

  const rawPosition: Coords = choosePositionFromPreferences(); //position relative to current viewport
  const adjustedPosition: Coords = addAppropriateOffset(rawPosition, tourRoot);

  if (isElementInView(target, tourRoot) && isElementInView(tooltip, tourRoot, rawPosition)) {
    return adjustedPosition;
  } else {
    scrollToElement(target, tourRoot, true);
    return adjustedPosition;
  }
}

export function getMaskPosition(target: HTMLElement, root: Element): Coords {
  return addAppropriateOffset(getElementCoords(target), root);
}<|MERGE_RESOLUTION|>--- conflicted
+++ resolved
@@ -117,15 +117,10 @@
   const elementData: ClientRect = element && element.getBoundingClientRect();
   const xOffset: number = element && elementData ? elementData.width / 2 : 0;
   const yOffset: number = element && elementData ? elementData.height / 2 : 0;
-  const startCoords: Coords = getViewportStart();
+  const startCoords: Coords = getViewportStart(root);
   return {
-<<<<<<< HEAD
-    x: (getViewportWidth(root) / 2) - xOffset,
-    y: (getViewportHeight(root) / 2) - yOffset
-=======
-    x: startCoords.x + (getViewportWidth() / 2) - xOffset,
-    y: startCoords.y + (getViewportHeight() / 2) - yOffset
->>>>>>> 700172c3
+    x: startCoords.x + (getViewportWidth(root) / 2) - xOffset,
+    y: startCoords.y + (getViewportHeight(root) / 2) - yOffset
   }
 }
 
@@ -247,34 +242,30 @@
 }
 
 // simple reducer who selects for coordinates closest to the current center of the viewport
-<<<<<<< HEAD
-function getCenterReducer(root: Element): ((acc: Coords, cur: CardinalCoords) => Coords) {
-  return (acc: Coords, cur: CardinalCoords): Coords => {
+function getCenterReducer(root: Element): ((acc: Coords, cur: CardinalCoords, ind: number, arr: CardinalCoords[]) => Coords) {
+  return (acc: Coords, cur: CardinalCoords, ind: number, arr: CardinalCoords[]): Coords => {
+
     if (cur.orientation === CardinalOrientation.CENTER) { //ignore centered coords since those will always be closest to the center
-=======
-function centerReducer(acc: Coords, cur: CardinalCoords, ind: number, arr: CardinalCoords[]): Coords {
- 
-  if (cur.orientation === CardinalOrientation.CENTER) { //ignore centered coords since those will always be closest to the center
-    if (ind === arr.length - 1 && acc === undefined ) { //unless  we're at the end and we still haven't picked a coord
-      return cur.coords;
-    } else {
-      return acc;
-    }
-  } else if (acc === undefined) {
-    return cur.coords;
-  } else {
-    const center: Coords = getCenterCoords();
-    if (dist(center, cur.coords) > dist(center, acc)) {
->>>>>>> 700172c3
-      return acc;
+      if (ind === arr.length - 1 && acc === undefined) { //unless  we're at the end and we still haven't picked a coord
+        return cur.coords;
+      } else {
+        return acc;
+      }
     } else if (acc === undefined) {
       return cur.coords;
     } else {
       const center: Coords = getCenterCoords(root);
       if (dist(center, cur.coords) > dist(center, acc)) {
         return acc;
+      } else if (acc === undefined) {
+        return cur.coords;
       } else {
-        return cur.coords;
+        const center: Coords = getCenterCoords(root);
+        if (dist(center, cur.coords) > dist(center, acc)) {
+          return acc;
+        } else {
+          return cur.coords;
+        }
       }
     }
   }
@@ -291,11 +282,7 @@
   if (!tooltip) {
     return;
   } else if (!target) {
-<<<<<<< HEAD
-    return getCenterCoords(tourRoot, tooltip);
-=======
-    return addAppropriateOffset(getCenterCoords(tooltip));
->>>>>>> 700172c3
+    return addAppropriateOffset(getCenterCoords(tourRoot, tooltip), tourRoot);
   }
 
   const choosePositionFromPreferences = (): Coords => {
